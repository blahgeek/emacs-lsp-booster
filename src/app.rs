use std::sync::{
    atomic::{self, AtomicI32},
    mpsc, Arc,
};

use anyhow::{Context, Result};
use log::{debug, info, warn};
use sonic_rs as json;

use crate::lsp_message::{LspRequest, LspResponse, LspResponseError};
use crate::{
    bytecode::{self, BytecodeOptions},
    rpcio,
};

fn process_channel_to_writer(
    channel_sub: mpsc::Receiver<String>,
    channel_counter: Option<Arc<AtomicI32>>,
    writer: impl std::io::Write,
) -> Result<()> {
    let mut bufwriter = std::io::BufWriter::new(writer);
    for msg in channel_sub.iter() {
        if let Some(ref channel_counter) = channel_counter {
            channel_counter.fetch_add(-1, atomic::Ordering::AcqRel);
        }
        rpcio::rpc_write(&mut bufwriter, &msg)?;
    }
    Ok(())
}

const MAX_PENDING_MSG_COUNT: i32 = 128;

// Read from client, write to server.
// Or, if server is blocked, reject the request and fake reply when possible
fn process_client_reader(
    reader: impl std::io::Read,
    server_channel_pub: mpsc::Sender<String>,
    server_channel_counter: Arc<AtomicI32>,
    client_channel_pub: mpsc::Sender<String>,
) -> Result<()> {
    let mut bufreader = std::io::BufReader::new(reader);
    loop {
        let msg = rpcio::rpc_read(&mut bufreader)?;
        if msg.is_empty() {
            break;
        }

        if server_channel_counter.load(atomic::Ordering::Acquire) >= MAX_PENDING_MSG_COUNT {
            let lsp_request: LspRequest = json::from_str(&msg)?;
            // only cancel when it's not notification
            if !lsp_request.is_notification() {
                warn!(
                    "Buffer full, rejecting request: {} (id={:?})",
                    lsp_request.method, lsp_request.id
                );
                let resp = LspResponse {
                    jsonrpc: lsp_request.jsonrpc,
                    id: lsp_request.id.unwrap(),
                    result: json::Value::new(),
                    error: Some(LspResponseError {
                        code: -32803,
                        message: "[emacs-lsp-booster] Server is busy".to_string(),
                    }),
                };
                client_channel_pub.send(json::to_string(&resp)?)?;
                continue;
            }
        }

        server_channel_pub.send(msg)?;
        server_channel_counter.fetch_add(1, atomic::Ordering::AcqRel);
    }

    Ok(())
}

fn process_server_reader(
    reader: impl std::io::Read,
    channel_pub: mpsc::Sender<String>,
    bytecode_options: Option<BytecodeOptions>,
) -> Result<()> {
    let mut bufreader = std::io::BufReader::new(reader);
    loop {
        let msg = rpcio::rpc_read(&mut bufreader)?;
        if msg.is_empty() {
            break;
        }
        if let Some(ref bytecode_options) = bytecode_options {
            let json_val = json::from_str(&msg)?;
            match bytecode::generate_bytecode_repl(&json_val, bytecode_options.clone()) {
                Ok(bytecode_str) => {
                    debug!(
                        "server->client: json {} bytes; converted to bytecode, {} bytes",
                        msg.len(),
                        bytecode_str.len()
                    );
                    channel_pub.send(bytecode_str)?;
                    continue;
                }
                Err(err) => {
                    warn!("Failed to convert json to bytecode: {}", err);
                }
            }
        }
        debug!("server->client: json {} bytes; forward as-is", msg.len());
        channel_pub.send(msg)?;
    }
    Ok(())
}

pub struct AppOptions {
    // if bytecode_options is None, then don't generate bytecode!
    pub bytecode_options: Option<bytecode::BytecodeOptions>,
}

<<<<<<< HEAD
pub fn run_app_forever(client_reader: impl std::io::Read + Send + 'static,
                       client_writer: impl std::io::Write + Send + 'static,
                       mut server_cmd: std::process::Command,
                       options: AppOptions) -> Result<std::process::ExitStatus> {
    info!("About to run the lsp server with command {:?}", server_cmd);
=======
pub fn run_app_forever(
    client_reader: impl std::io::Read + Send + 'static,
    client_writer: impl std::io::Write + Send + 'static,
    mut server_cmd: std::process::Command,
    options: AppOptions,
) -> Result<std::process::ExitStatus> {
    info!("Running server {:?}", server_cmd);
>>>>>>> 4bd4194a
    if let Some(ref bytecode_options) = options.bytecode_options {
        info!(
            "Will convert server json to bytecode! bytecode options: {:?}",
            bytecode_options
        );
    } else {
        info!("Bytecode disabled! Will forward server json as-is.")
    }

    let mut proc = server_cmd
        .stdin(std::process::Stdio::piped())
        .stdout(std::process::Stdio::piped())
        .stderr(std::process::Stdio::inherit())
        .spawn()
        .with_context(|| {
            format!(
                "Failed to run the lsp server with command: {:?}",
                server_cmd
            )
        })?;

    let (c2s_channel_pub, c2s_channel_sub) = mpsc::channel::<String>();
    let c2s_channel_counter = Arc::new(AtomicI32::new(0));
    let (s2c_channel_pub, s2c_channel_sub) = mpsc::channel::<String>();

    {
        let c2s_channel_counter = c2s_channel_counter.clone();
        let proc_stdin = proc.stdin.take().unwrap();
        std::thread::spawn(move || {
            debug!("Started client->server write thread");
            process_channel_to_writer(c2s_channel_sub, Some(c2s_channel_counter), proc_stdin)
                .with_context(|| "Client->server write thread failed")
                .unwrap();
            debug!("Finished client->server write thread");
        });
    }
    std::thread::spawn(move || {
        debug!("Started server->client write thread");
        process_channel_to_writer(s2c_channel_sub, None, client_writer)
            .with_context(|| "Server->client write thread failed")
            .unwrap();
        debug!("Finished server->client write thread");
    });
    {
        let s2c_channel_pub = s2c_channel_pub.clone();
        let proc_stdout = proc.stdout.take().unwrap();
        std::thread::spawn(move || {
            debug!("Started server->client read thread");
            process_server_reader(proc_stdout, s2c_channel_pub, options.bytecode_options)
                .with_context(|| "Server->client read thread failed")
                .unwrap();
            debug!("Finished server->client read thread");
        });
    }
    std::thread::spawn(move || {
        debug!("Started client->server read thread");
        process_client_reader(
            client_reader,
            c2s_channel_pub,
            c2s_channel_counter,
            s2c_channel_pub,
        )
        .with_context(|| "Client->server read thread failed")
        .unwrap();
        debug!("Finished client->server read thread");
    });

    Ok(proc.wait()?)
}<|MERGE_RESOLUTION|>--- conflicted
+++ resolved
@@ -113,21 +113,11 @@
     pub bytecode_options: Option<bytecode::BytecodeOptions>,
 }
 
-<<<<<<< HEAD
 pub fn run_app_forever(client_reader: impl std::io::Read + Send + 'static,
                        client_writer: impl std::io::Write + Send + 'static,
                        mut server_cmd: std::process::Command,
                        options: AppOptions) -> Result<std::process::ExitStatus> {
     info!("About to run the lsp server with command {:?}", server_cmd);
-=======
-pub fn run_app_forever(
-    client_reader: impl std::io::Read + Send + 'static,
-    client_writer: impl std::io::Write + Send + 'static,
-    mut server_cmd: std::process::Command,
-    options: AppOptions,
-) -> Result<std::process::ExitStatus> {
-    info!("Running server {:?}", server_cmd);
->>>>>>> 4bd4194a
     if let Some(ref bytecode_options) = options.bytecode_options {
         info!(
             "Will convert server json to bytecode! bytecode options: {:?}",
