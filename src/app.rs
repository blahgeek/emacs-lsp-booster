use std::{fmt::Debug, net::{TcpListener, TcpStream, ToSocketAddrs}, sync::{atomic::{self, AtomicI32}, mpsc, Arc}};

use log::{warn, info, debug};
use anyhow::{Result, Context};
use serde_json as json;

use crate::{bytecode::{self, BytecodeOptions}, rpcio};
use crate::lsp_message::{LspRequest, LspResponse, LspResponseError};

fn process_channel_to_writer(channel_sub: mpsc::Receiver<String>,
                             channel_counter: Option<Arc<AtomicI32>>,
                             writer: impl std::io::Write) -> Result<()> {
    let mut bufwriter = std::io::BufWriter::new(writer);
    for msg in channel_sub.iter() {
        if let Some(ref channel_counter) = channel_counter {
            channel_counter.fetch_add(-1, atomic::Ordering::AcqRel);
        }
        rpcio::rpc_write(&mut bufwriter, &msg)?;
    }
    Ok(())
}

const MAX_PENDING_MSG_COUNT: i32 = 128;

// Read from client, write to server.
// Or, if server is blocked, reject the request and fake reply when possible
fn process_client_reader(reader: impl std::io::Read,
                         server_channel_pub: mpsc::Sender<String>,
                         server_channel_counter: Arc<AtomicI32>,
                         client_channel_pub: mpsc::Sender<String>) -> Result<()> {
    let mut bufreader = std::io::BufReader::new(reader);
    loop {
        let msg = rpcio::rpc_read(&mut bufreader)?;
        if msg.is_empty() {
            break
        }

        if server_channel_counter.load(atomic::Ordering::Acquire) >= MAX_PENDING_MSG_COUNT {
            let lsp_request: LspRequest = json::from_str(&msg)?;
            // only cancel when it's not notification
            if !lsp_request.is_notification() {
                warn!("Buffer full, rejecting request: {} (id={:?})",
                      lsp_request.method, lsp_request.id);
                let resp = LspResponse {
                    jsonrpc: lsp_request.jsonrpc,
                    id: lsp_request.id.unwrap(),
                    result: json::Value::Null,
                    error: Some(LspResponseError {
                        code: -32803,
                        message: "[emacs-lsp-booster] Server is busy".to_string(),
                    }),
                };
                client_channel_pub.send(json::to_string(&resp)?)?;
                continue;
            }
        }

        server_channel_pub.send(msg)?;
        server_channel_counter.fetch_add(1, atomic::Ordering::AcqRel);
    }

    Ok(())
}

fn process_server_reader(reader: impl std::io::Read,
                         channel_pub: mpsc::Sender<String>,
                         bytecode_options: Option<BytecodeOptions>) -> Result<()> {
    let mut bufreader = std::io::BufReader::new(reader);
    loop {
        let msg = rpcio::rpc_read(&mut bufreader)?;
        if msg.is_empty() {
            break
        }
        if let Some(ref bytecode_options) = bytecode_options {
            let json_val = json::from_str(&msg)?;
            match bytecode::generate_bytecode_repl(&json_val, bytecode_options.clone()) {
                Ok(bytecode_str) => {
                    debug!("server->client: json {} bytes; converted to bytecode, {} bytes",
                           msg.len(), bytecode_str.len());
                    channel_pub.send(bytecode_str)?;
                    continue
                },
                Err(err) => {
                    warn!("Failed to convert json to bytecode: {}", err);
                },
            }
        }
        debug!("server->client: json {} bytes; forward as-is", msg.len());
        channel_pub.send(msg)?;
    }
    Ok(())
}

pub struct AppOptions {
    // if bytecode_options is None, then don't generate bytecode!
    pub bytecode_options: Option<bytecode::BytecodeOptions>,
}

<<<<<<< HEAD
// Return the receiver which can be used get notifications about thread termination
fn run_app(client_reader: impl std::io::Read + Send + 'static,
           client_writer: impl std::io::Write + Send + 'static,
           server_reader: impl std::io::Read + Send + 'static,
           server_writer: impl std::io::Write + Send + 'static,
           options: AppOptions) -> Result<mpsc::Receiver<()>> {
=======
pub fn run_app_forever(client_reader: impl std::io::Read + Send + 'static,
                       client_writer: impl std::io::Write + Send + 'static,
                       mut server_cmd: std::process::Command,
                       options: AppOptions) -> Result<std::process::ExitStatus> {
    info!("About to run the lsp server with command {:?}", server_cmd);
>>>>>>> 59f42abb
    if let Some(ref bytecode_options) = options.bytecode_options {
        info!("Will convert server json to bytecode! bytecode options: {:?}", bytecode_options);
    } else {
        info!("Bytecode disabled! Will forward server json as-is.")
    }

<<<<<<< HEAD
    let (finish_sender, finish_receiver) = mpsc::channel::<()>();
=======
    let mut proc = server_cmd
        .stdin(std::process::Stdio::piped())
        .stdout(std::process::Stdio::piped())
        .stderr(std::process::Stdio::inherit())
        .spawn()
        .with_context(|| {
            format!(
                "Failed to run the lsp server with command: {:?}",
                server_cmd
            )
        })?;
>>>>>>> 59f42abb

    let (c2s_channel_pub, c2s_channel_sub) = mpsc::channel::<String>();
    let c2s_channel_counter = Arc::new(AtomicI32::new(0));
    let (s2c_channel_pub, s2c_channel_sub) = mpsc::channel::<String>();

    {
        let finish_sender = finish_sender.clone();
        let c2s_channel_counter = c2s_channel_counter.clone();
        std::thread::spawn(move || {
            debug!("Started client->server write thread");
            process_channel_to_writer(c2s_channel_sub, Some(c2s_channel_counter), server_writer)
                .with_context(|| "Client->server write thread failed")
                .unwrap();
            debug!("Finished client->server write thread");
            let _ = finish_sender.send(());  // ignore error
        });
    }
    {
        let finish_sender = finish_sender.clone();
        std::thread::spawn(move || {
            debug!("Started server->client write thread");
            process_channel_to_writer(s2c_channel_sub, None, client_writer)
                .with_context(|| "Server->client write thread failed")
                .unwrap();
            debug!("Finished server->client write thread");
            let _ = finish_sender.send(());  // ignore error
        });
    }
    {
        let finish_sender = finish_sender.clone();
        let s2c_channel_pub = s2c_channel_pub.clone();
        std::thread::spawn(move || {
            debug!("Started server->client read thread");
            process_server_reader(server_reader, s2c_channel_pub, options.bytecode_options)
                .with_context(|| "Server->client read thread failed")
                .unwrap();
            debug!("Finished server->client read thread");
            let _ = finish_sender.send(());  // ignore error
        });
    }
    std::thread::spawn(move || {
        debug!("Started client->server read thread");
        process_client_reader(
            client_reader, c2s_channel_pub, c2s_channel_counter, s2c_channel_pub)
            .with_context(|| "Client->server read thread failed")
            .unwrap();
        debug!("Finished client->server read thread");
        let _ = finish_sender.send(());  // ignore error
    });

    Ok(finish_receiver)
}

pub fn run_app_stdio(mut server_cmd: std::process::Command,
                     options: AppOptions) -> Result<std::process::ExitStatus> {
    info!("Running server {:?}", server_cmd);
    let mut proc = server_cmd
        .stdin(std::process::Stdio::piped())
        .stdout(std::process::Stdio::piped())
        .stderr(std::process::Stdio::inherit())
        .spawn()?;

    run_app(std::io::stdin(), std::io::stdout(),
            proc.stdout.take().unwrap(), proc.stdin.take().unwrap(),
            options)?;
    Ok(proc.wait()?)
}

pub fn run_app_tcp(server_addr: impl ToSocketAddrs + Debug,
                   listen_addr: impl ToSocketAddrs + Debug,
                   options: AppOptions) -> Result<()> {
    info!("Connecting to server at {:?}", server_addr);
    let server_conn = TcpStream::connect(server_addr)?;

    info!("Listenting at {:?}", listen_addr);
    let client_listener = TcpListener::bind(listen_addr)?;
    // NOTE: only accept single client for now. Is it enough?
    let (client_conn, _) = client_listener.accept()?;
    info!("Client connected, start running");

    let finish_receiver = run_app(client_conn.try_clone()?,
                                  client_conn.try_clone()?,
                                  server_conn.try_clone()?,
                                  server_conn.try_clone()?,
                                  options)?;
    let _ = finish_receiver.recv();  // wait for finish, ignore error
    Ok(())
}<|MERGE_RESOLUTION|>--- conflicted
+++ resolved
@@ -96,41 +96,19 @@
     pub bytecode_options: Option<bytecode::BytecodeOptions>,
 }
 
-<<<<<<< HEAD
 // Return the receiver which can be used get notifications about thread termination
 fn run_app(client_reader: impl std::io::Read + Send + 'static,
            client_writer: impl std::io::Write + Send + 'static,
            server_reader: impl std::io::Read + Send + 'static,
            server_writer: impl std::io::Write + Send + 'static,
            options: AppOptions) -> Result<mpsc::Receiver<()>> {
-=======
-pub fn run_app_forever(client_reader: impl std::io::Read + Send + 'static,
-                       client_writer: impl std::io::Write + Send + 'static,
-                       mut server_cmd: std::process::Command,
-                       options: AppOptions) -> Result<std::process::ExitStatus> {
-    info!("About to run the lsp server with command {:?}", server_cmd);
->>>>>>> 59f42abb
     if let Some(ref bytecode_options) = options.bytecode_options {
         info!("Will convert server json to bytecode! bytecode options: {:?}", bytecode_options);
     } else {
         info!("Bytecode disabled! Will forward server json as-is.")
     }
 
-<<<<<<< HEAD
     let (finish_sender, finish_receiver) = mpsc::channel::<()>();
-=======
-    let mut proc = server_cmd
-        .stdin(std::process::Stdio::piped())
-        .stdout(std::process::Stdio::piped())
-        .stderr(std::process::Stdio::inherit())
-        .spawn()
-        .with_context(|| {
-            format!(
-                "Failed to run the lsp server with command: {:?}",
-                server_cmd
-            )
-        })?;
->>>>>>> 59f42abb
 
     let (c2s_channel_pub, c2s_channel_sub) = mpsc::channel::<String>();
     let c2s_channel_counter = Arc::new(AtomicI32::new(0));
@@ -186,12 +164,13 @@
 
 pub fn run_app_stdio(mut server_cmd: std::process::Command,
                      options: AppOptions) -> Result<std::process::ExitStatus> {
-    info!("Running server {:?}", server_cmd);
+    info!("About to run the lsp server with command {:?}", server_cmd);
     let mut proc = server_cmd
         .stdin(std::process::Stdio::piped())
         .stdout(std::process::Stdio::piped())
         .stderr(std::process::Stdio::inherit())
-        .spawn()?;
+        .spawn()
+        .context(format!("Failed to run the lsp server with command: {:?}", server_cmd))?;
 
     run_app(std::io::stdin(), std::io::stdout(),
             proc.stdout.take().unwrap(), proc.stdin.take().unwrap(),
