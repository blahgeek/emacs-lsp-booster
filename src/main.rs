--- conflicted
+++ resolved
@@ -1,9 +1,5 @@
-<<<<<<< HEAD
-use anyhow::{bail, Result};
-=======
 use anyhow::{Result, bail};
 use log::trace;
->>>>>>> 4200ed6a
 use clap::Parser;
 
 use emacs_lsp_booster::app;
